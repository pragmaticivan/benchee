defmodule Benchee.Config do
  @moduledoc """
  Functions to handle the configuration of Benchee, exposes `init` function.
  """

  alias Benchee.Time

  @doc """
  Returns the initial benchmark configuration for Benhee, composed of defauls
  and an optional custom configuration.
  Configuration times are given in seconds, but are converted to microseconds.

  Possible options:

    * time     - total run time in seconds of a single benchmark (determines
    how often it is executed). Defaults to 5.
    * warmup   - the time in seconds for which the benchmarking function should
    be run without gathering results. Defaults to 2.
    * parallel - each job will be executed in `parallel` number processes. Gives
    you more data in the same time, but also puts a load on the system
    interfering with benchmark results. Defaults to 1.

  ## Examples

      iex> Benchee.init
<<<<<<< HEAD
      %{config: %{time: 5_000_000, warmup: 2_000_000}, jobs: %{}}

      iex> Benchee.init %{time: 1, warmup: 0.2}
      %{config: %{time: 1_000_000, warmup: 200_000.0}, jobs: %{}}
=======
      %{config: %{parallel: 1, time: 5_000_000, warmup: 2_000_000}, jobs: []}

      iex> Benchee.init %{time: 1, warmup: 0.2}
      %{config: %{parallel: 1, time: 1_000_000, warmup: 200_000.0}, jobs: []}

      iex> Benchee.init %{parallel: 2, time: 1, warmup: 0.2}
      %{config: %{parallel: 2, time: 1_000_000, warmup: 200_000.0}, jobs: []}
>>>>>>> d0ea6674

  """
  @default_config %{parallel: 1, time: 5, warmup: 2}
  @time_keys [:time, :warmup]
  def init(config \\ %{}) do
    config = convert_time_to_micro_s(Map.merge(@default_config, config))
    :ok = :timer.start
    %{config: config, jobs: %{}}
  end

  defp convert_time_to_micro_s(config) do
    Enum.reduce @time_keys, config, fn(key, new_config) ->
      {_, new_config} = Map.get_and_update! new_config, key, fn(seconds) ->
        {seconds, Time.seconds_to_microseconds(seconds)}
      end
      new_config
    end
  end
end<|MERGE_RESOLUTION|>--- conflicted
+++ resolved
@@ -23,20 +23,13 @@
   ## Examples
 
       iex> Benchee.init
-<<<<<<< HEAD
-      %{config: %{time: 5_000_000, warmup: 2_000_000}, jobs: %{}}
+      %{config: %{parallel: 1, time: 5_000_000, warmup: 2_000_000}, jobs: %{}}
 
       iex> Benchee.init %{time: 1, warmup: 0.2}
-      %{config: %{time: 1_000_000, warmup: 200_000.0}, jobs: %{}}
-=======
-      %{config: %{parallel: 1, time: 5_000_000, warmup: 2_000_000}, jobs: []}
-
-      iex> Benchee.init %{time: 1, warmup: 0.2}
-      %{config: %{parallel: 1, time: 1_000_000, warmup: 200_000.0}, jobs: []}
+      %{config: %{parallel: 1, time: 1_000_000, warmup: 200_000.0}, jobs: %{}}
 
       iex> Benchee.init %{parallel: 2, time: 1, warmup: 0.2}
-      %{config: %{parallel: 2, time: 1_000_000, warmup: 200_000.0}, jobs: []}
->>>>>>> d0ea6674
+      %{config: %{parallel: 2, time: 1_000_000, warmup: 200_000.0}, jobs: %{}}
 
   """
   @default_config %{parallel: 1, time: 5, warmup: 2}

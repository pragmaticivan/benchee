--- conflicted
+++ resolved
@@ -13,14 +13,10 @@
 
 Provides you with the following statistical data:
 
-<<<<<<< HEAD
-Benchee also first runs the functions for a given warmup time without recording the results, to simulate a _"warm"_ running system.
-=======
 * **average**   - average execution time (the lower the better)
 * **ips**       - iterations per second, how often can the given function be executed within one second (the higher the better)
 * **deviation** - standard deviation (how much do the results vary), given as a percentage of the average (raw absolute values also available)
 * **median**    - when all measured times are sorted, this is the middle value (or average of the two middle values when the number of samples is even). More stable than the average and somewhat more likely to be a typical value you see.
->>>>>>> d0ea6674
 
 Benchee does not:
 
